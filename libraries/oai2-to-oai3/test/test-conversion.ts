--- conflicted
+++ resolved
@@ -113,11 +113,7 @@
       const sink = ds.getDataSink();
       const text = FastStringify(convert.generated);
       console.log(text);
-<<<<<<< HEAD
-      const data = await sink.WriteData('output-file', text,['fix-this'] ,'yaml-file', convert.mappings, [swaggerdata]);
-=======
       const data = await sink.WriteData('output-file', text, [absoluteUri], 'yaml-file', convert.mappings, [swaggerdata]);
->>>>>>> 2f543ba5
       // console.log(data.ReadMetadata());
 
       console.log(JSON.stringify(data.ReadMetadata().sourceMap.Value));
