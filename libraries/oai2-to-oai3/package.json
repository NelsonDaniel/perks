--- conflicted
+++ resolved
@@ -45,22 +45,13 @@
     "@types/js-yaml": "3.11.2",
     "mocha": "5.2.0",
     "typescript": "^3.1.3",
-<<<<<<< HEAD
-    "@microsoft.azure/async-io": "^2.1.42",
-=======
     "@microsoft.azure/async-io": "^2.1.0",
->>>>>>> d8f15401
     "source-map-support": "0.5.9",
     "@types/source-map": "0.5.0"
   },
   "dependencies": {
-<<<<<<< HEAD
-    "@microsoft.azure/datastore": "^2.1.69",
-    "@microsoft.azure/openapi": "^2.1.37",
-=======
     "@microsoft.azure/datastore": "^2.1.0",
     "@microsoft.azure/openapi": "^2.1.0",
->>>>>>> d8f15401
     "source-map": "0.5.6"
   }
 }