{
  "name": "@microsoft.azure/linq",
  "version": "2.1.0",
  "description": "LINQ-like functionality for Typescript",
  "main": "./dist/main.js",
  "typings": "./dist/main.d.ts",
  "engines": {
    "node": ">=7.10.0"
  },
  "repository": {
    "type": "git",
    "url": "git+https://github.com/Azure/perks.git"
  },
  "scripts": {
    "build": "tsc --version && tsc -p .",
    "watch": "tsc -p . --watch",
<<<<<<< HEAD
    "set-version": "node -e \"let pkg = require('./package.json'); require('child_process').exec('git rev-list --parents HEAD --count --full-history .', (o,stdout) => { const v = pkg.version.split('.'); v[v.length-1] = parseInt(stdout.trim()); const orig=JSON.stringify(pkg,null,2);  pkg.version = v.join('.'); const delta = JSON.stringify(pkg,null,2 ); if( orig !== delta) require('fs').writeFileSync('./package.json',delta)})\"",
    "reset-version": "node -e \"let pkg = require('./package.json'); const v = pkg.version.split('.'); v[v.length-1] = 0; const orig=JSON.stringify(pkg,null,2);  pkg.version = v.join('.'); const delta = JSON.stringify(pkg,null,2 ); if( orig !== delta) require('fs').writeFileSync('./package.json',delta)\"",
=======
    "set-version": "node -e \"let pkg = require('./package.json'); require('child_process').exec('git rev-list --parents HEAD --count --full-history .', (o,stdout) => { const v = pkg.version.split('.'); v[v.length-1] = (parseInt(stdout.trim()) -1); const orig=JSON.stringify(pkg,null,2);  pkg.version = v.join('.'); const delta = JSON.stringify(pkg,null,2 ); if( orig !== delta) require('fs').writeFileSync('./package.json',delta)})\"",
>>>>>>> 267290f6
    "prepare": "npm run build",
    "test": "npm run build && mocha dist/test --timeout 50000",
    "testci": "npm run build && mocha dist/test --timeout 50000",
    "run-pwsh": "pwsh -command \"& {param($script) pwsh -command ((convertfrom-json (get-content -raw ./package.json)).'pwsh-scripts'.$script) }\"",
    "clean": "npm run run-pwsh clean"
  },
  "pwsh-scripts": {
    "clean": "remove-item -recurse -ea 0 ./dist ; remove-item -ea 0 ./*.log "
  },
  "keywords": [
    "perks",
    "async",
    "autorest",
    "azure",
    "typescript"
  ],
  "author": "Microsoft",
  "license": "MIT",
  "bugs": {
    "url": "https://github.com/Azure/perks/issues"
  },
  "homepage": "https://github.com/Azure/perks#readme",
  "readme": "https://github.com/Azure/perks/readme.md",
  "devDependencies": {
    "mocha-typescript": "1.1.17",
    "@types/mocha": "5.2.5",
    "@types/node": "^10.11.4",
    "mocha": "5.2.0",
    "typescript": "^3.1.3"
  },
  "dependencies": {}
}<|MERGE_RESOLUTION|>--- conflicted
+++ resolved
@@ -14,12 +14,8 @@
   "scripts": {
     "build": "tsc --version && tsc -p .",
     "watch": "tsc -p . --watch",
-<<<<<<< HEAD
-    "set-version": "node -e \"let pkg = require('./package.json'); require('child_process').exec('git rev-list --parents HEAD --count --full-history .', (o,stdout) => { const v = pkg.version.split('.'); v[v.length-1] = parseInt(stdout.trim()); const orig=JSON.stringify(pkg,null,2);  pkg.version = v.join('.'); const delta = JSON.stringify(pkg,null,2 ); if( orig !== delta) require('fs').writeFileSync('./package.json',delta)})\"",
+    "set-version": "node -e \"let pkg = require('./package.json'); require('child_process').exec('git rev-list --parents HEAD --count --full-history .', (o,stdout) => { const v = pkg.version.split('.'); v[v.length-1] = (parseInt(stdout.trim()) -1); const orig=JSON.stringify(pkg,null,2);  pkg.version = v.join('.'); const delta = JSON.stringify(pkg,null,2 ); if( orig !== delta) require('fs').writeFileSync('./package.json',delta)})\"",
     "reset-version": "node -e \"let pkg = require('./package.json'); const v = pkg.version.split('.'); v[v.length-1] = 0; const orig=JSON.stringify(pkg,null,2);  pkg.version = v.join('.'); const delta = JSON.stringify(pkg,null,2 ); if( orig !== delta) require('fs').writeFileSync('./package.json',delta)\"",
-=======
-    "set-version": "node -e \"let pkg = require('./package.json'); require('child_process').exec('git rev-list --parents HEAD --count --full-history .', (o,stdout) => { const v = pkg.version.split('.'); v[v.length-1] = (parseInt(stdout.trim()) -1); const orig=JSON.stringify(pkg,null,2);  pkg.version = v.join('.'); const delta = JSON.stringify(pkg,null,2 ); if( orig !== delta) require('fs').writeFileSync('./package.json',delta)})\"",
->>>>>>> 267290f6
     "prepare": "npm run build",
     "test": "npm run build && mocha dist/test --timeout 50000",
     "testci": "npm run build && mocha dist/test --timeout 50000",
