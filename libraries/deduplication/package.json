--- conflicted
+++ resolved
@@ -44,15 +44,6 @@
     "@types/node": "^10.11.4",
     "mocha": "5.2.0",
     "typescript": "^3.1.3",
-<<<<<<< HEAD
-    "@microsoft.azure/async-io": "^2.1.42"
-  },
-  "dependencies": {
-    "@microsoft.azure/datastore": "^2.1.69",
-    "@microsoft.azure/linq": "^2.1.39",
-    "@microsoft.azure/object-comparison": "^2.1.34",
-    "@microsoft.azure/openapi": "^2.1.37",
-=======
     "@microsoft.azure/async-io": "^2.1.0"
   },
   "dependencies": {
@@ -60,7 +51,6 @@
     "@microsoft.azure/linq": "^2.1.0",
     "@microsoft.azure/object-comparison": "^2.1.0",
     "@microsoft.azure/openapi": "^2.1.0",
->>>>>>> d8f15401
     "compare-versions": "^3.4.0"
   }
 }