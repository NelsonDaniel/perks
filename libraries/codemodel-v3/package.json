--- conflicted
+++ resolved
@@ -1,10 +1,6 @@
 {
   "name": "@microsoft.azure/autorest.codemodel-v3",
-<<<<<<< HEAD
-  "version": "1.0.35",
-=======
   "version": "1.0.0",
->>>>>>> d8f15401
   "description": "AutoRest code model classes",
   "directories": {
     "doc": "docs"
@@ -45,12 +41,7 @@
     "tslint-sonarts": "^1.8.0"
   },
   "dependencies": {
-<<<<<<< HEAD
-    "@microsoft.azure/autorest-extension-base": "^1.0.31",
-    "@microsoft.azure/codegen": "^1.0.33"
-=======
     "@microsoft.azure/autorest-extension-base": "^1.0.0",
     "@microsoft.azure/codegen": "^1.0.0"
->>>>>>> d8f15401
   }
 }