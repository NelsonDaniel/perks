{
  "name": "@microsoft.azure/extension",
<<<<<<< HEAD
  "version": "2.1.0",
=======
  "version": "2.2.0",
>>>>>>> d8f15401
  "description": "NPM-Based extension aquisition (for Azure Open Source Projects)",
  "engines": {
    "node": ">=7.10.0"
  },
  "main": "./dist/main.js",
  "typings": "./dist/main.d.ts",
  "scripts": {
    "build": "tsc -p .",
    "watch": "tsc -p . --watch",
    "set-version": "node -e \"let pkg = require('./package.json'); require('child_process').exec('git rev-list --parents HEAD --count --full-history .', (o,stdout) => { const v = pkg.version.split('.'); v[v.length-1] = (parseInt(stdout.trim()) -1); const orig=JSON.stringify(pkg,null,2);  pkg.version = v.join('.'); const delta = JSON.stringify(pkg,null,2 ); if( orig !== delta) require('fs').writeFileSync('./package.json',delta)})\"",
    "prepare": "npm run build",
    "test": "npm run build && _mocha dist/test --timeout 50000",
    "testci": "npm run build && mocha dist/test --timeout 50000",
    "run-pwsh": "pwsh -command \"& {param($script) pwsh -command ((convertfrom-json (get-content -raw ./package.json)).'pwsh-scripts'.$script) }\"",
    "clean": "npm run run-pwsh clean"
  },
  "pwsh-scripts": {
    "clean": "remove-item -recurse -ea 0 ./dist ; remove-item -ea 0 ./*.log "
  },
  "repository": {
    "type": "git",
    "url": "git+https://github.com/Azure/perks.node.git"
  },
  "keywords": [
    "perks",
    "autorest",
    "azure",
    "typescript"
  ],
  "author": "Microsoft",
  "license": "MIT",
  "bugs": {
    "url": "https://github.com/Azure/perks.extension/issues"
  },
  "homepage": "https://github.com/Azure/perks.extension#readme",
  "readme": "https://github.com/Azure/perks.extension/readme.md",
  "old": {
    "@types/npm": "^2.0.28",
    "npm": "5.6.0"
  },
  "devDependencies": {
    "mocha-typescript": "1.1.17",
    "@types/node": "^10.11.4",
    "@types/mocha": "5.2.5",
    "@types/semver": "5.5.0",
    "mocha": "5.2.0",
    "typescript": "^3.1.3"
  },
  "dependencies": {
<<<<<<< HEAD
    "@microsoft.azure/async-io": "^2.1.42",
    "@microsoft.azure/eventing": "^2.1.39",
    "@microsoft.azure/tasks": "^2.1.41",
=======
    "@microsoft.azure/async-io": "^2.1.0",
    "@microsoft.azure/eventing": "^2.1.0",
    "@microsoft.azure/tasks": "^2.1.0",
>>>>>>> d8f15401
    "npm-package-arg": "6.1.0",
    "semver": "^5.5.1",
    "pacote": "9.2.3"
  }
}<|MERGE_RESOLUTION|>--- conflicted
+++ resolved
@@ -1,10 +1,6 @@
 {
   "name": "@microsoft.azure/extension",
-<<<<<<< HEAD
-  "version": "2.1.0",
-=======
   "version": "2.2.0",
->>>>>>> d8f15401
   "description": "NPM-Based extension aquisition (for Azure Open Source Projects)",
   "engines": {
     "node": ">=7.10.0"
@@ -54,15 +50,9 @@
     "typescript": "^3.1.3"
   },
   "dependencies": {
-<<<<<<< HEAD
-    "@microsoft.azure/async-io": "^2.1.42",
-    "@microsoft.azure/eventing": "^2.1.39",
-    "@microsoft.azure/tasks": "^2.1.41",
-=======
     "@microsoft.azure/async-io": "^2.1.0",
     "@microsoft.azure/eventing": "^2.1.0",
     "@microsoft.azure/tasks": "^2.1.0",
->>>>>>> d8f15401
     "npm-package-arg": "6.1.0",
     "semver": "^5.5.1",
     "pacote": "9.2.3"
