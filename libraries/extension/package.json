{
  "name": "@microsoft.azure/extension",
<<<<<<< HEAD
  "version": "2.1.0",
=======
  "version": "2.2.0",
>>>>>>> 267290f6
  "description": "NPM-Based extension aquisition (for Azure Open Source Projects)",
  "engines": {
    "node": ">=7.10.0"
  },
  "main": "./dist/main.js",
  "typings": "./dist/main.d.ts",
  "scripts": {
    "build": "tsc -p .",
    "watch": "tsc -p . --watch",
<<<<<<< HEAD
    "set-version": "node -e \"let pkg = require('./package.json'); require('child_process').exec('git rev-list --parents HEAD --count --full-history .', (o,stdout) => { const v = pkg.version.split('.'); v[v.length-1] = parseInt(stdout.trim()); const orig=JSON.stringify(pkg,null,2);  pkg.version = v.join('.'); const delta = JSON.stringify(pkg,null,2 ); if( orig !== delta) require('fs').writeFileSync('./package.json',delta)})\"",
    "reset-version": "node -e \"let pkg = require('./package.json'); const v = pkg.version.split('.'); v[v.length-1] = 0; const orig=JSON.stringify(pkg,null,2);  pkg.version = v.join('.'); const delta = JSON.stringify(pkg,null,2 ); if( orig !== delta) require('fs').writeFileSync('./package.json',delta)\"",
=======
    "set-version": "node -e \"let pkg = require('./package.json'); require('child_process').exec('git rev-list --parents HEAD --count --full-history .', (o,stdout) => { const v = pkg.version.split('.'); v[v.length-1] = (parseInt(stdout.trim()) -1); const orig=JSON.stringify(pkg,null,2);  pkg.version = v.join('.'); const delta = JSON.stringify(pkg,null,2 ); if( orig !== delta) require('fs').writeFileSync('./package.json',delta)})\"",
>>>>>>> 267290f6
    "prepare": "npm run build",
    "test": "npm run build && _mocha dist/test --timeout 50000",
    "testci": "npm run build && mocha dist/test --timeout 50000",
    "run-pwsh": "pwsh -command \"& {param($script) pwsh -command ((convertfrom-json (get-content -raw ./package.json)).'pwsh-scripts'.$script) }\"",
    "clean": "npm run run-pwsh clean"
  },
  "pwsh-scripts": {
    "clean": "remove-item -recurse -ea 0 ./dist ; remove-item -ea 0 ./*.log "
  },
  "repository": {
    "type": "git",
    "url": "git+https://github.com/Azure/perks.node.git"
  },
  "keywords": [
    "perks",
    "autorest",
    "azure",
    "typescript"
  ],
  "author": "Microsoft",
  "license": "MIT",
  "bugs": {
    "url": "https://github.com/Azure/perks.extension/issues"
  },
  "homepage": "https://github.com/Azure/perks.extension#readme",
  "readme": "https://github.com/Azure/perks.extension/readme.md",
  "old": {
    "@types/npm": "^2.0.28",
    "npm": "5.6.0"
  },
  "devDependencies": {
    "mocha-typescript": "1.1.17",
    "@types/node": "^10.11.4",
    "@types/mocha": "5.2.5",
    "@types/semver": "5.5.0",
    "mocha": "5.2.0",
    "typescript": "^3.1.3"
  },
  "dependencies": {
<<<<<<< HEAD
    "@microsoft.azure/async-io": "^2.1.43",
    "@microsoft.azure/eventing": "^2.1.37",
    "@microsoft.azure/tasks": "^2.1.42",
=======
    "@microsoft.azure/async-io": "^2.1.0",
    "@microsoft.azure/eventing": "^2.1.0",
    "@microsoft.azure/tasks": "^2.1.0",
>>>>>>> 267290f6
    "npm-package-arg": "6.1.0",
    "semver": "^5.5.1",
    "pacote": "9.2.3"
  }
}<|MERGE_RESOLUTION|>--- conflicted
+++ resolved
@@ -1,10 +1,6 @@
 {
   "name": "@microsoft.azure/extension",
-<<<<<<< HEAD
-  "version": "2.1.0",
-=======
   "version": "2.2.0",
->>>>>>> 267290f6
   "description": "NPM-Based extension aquisition (for Azure Open Source Projects)",
   "engines": {
     "node": ">=7.10.0"
@@ -14,12 +10,8 @@
   "scripts": {
     "build": "tsc -p .",
     "watch": "tsc -p . --watch",
-<<<<<<< HEAD
-    "set-version": "node -e \"let pkg = require('./package.json'); require('child_process').exec('git rev-list --parents HEAD --count --full-history .', (o,stdout) => { const v = pkg.version.split('.'); v[v.length-1] = parseInt(stdout.trim()); const orig=JSON.stringify(pkg,null,2);  pkg.version = v.join('.'); const delta = JSON.stringify(pkg,null,2 ); if( orig !== delta) require('fs').writeFileSync('./package.json',delta)})\"",
+    "set-version": "node -e \"let pkg = require('./package.json'); require('child_process').exec('git rev-list --parents HEAD --count --full-history .', (o,stdout) => { const v = pkg.version.split('.'); v[v.length-1] = (parseInt(stdout.trim()) -1); const orig=JSON.stringify(pkg,null,2);  pkg.version = v.join('.'); const delta = JSON.stringify(pkg,null,2 ); if( orig !== delta) require('fs').writeFileSync('./package.json',delta)})\"",
     "reset-version": "node -e \"let pkg = require('./package.json'); const v = pkg.version.split('.'); v[v.length-1] = 0; const orig=JSON.stringify(pkg,null,2);  pkg.version = v.join('.'); const delta = JSON.stringify(pkg,null,2 ); if( orig !== delta) require('fs').writeFileSync('./package.json',delta)\"",
-=======
-    "set-version": "node -e \"let pkg = require('./package.json'); require('child_process').exec('git rev-list --parents HEAD --count --full-history .', (o,stdout) => { const v = pkg.version.split('.'); v[v.length-1] = (parseInt(stdout.trim()) -1); const orig=JSON.stringify(pkg,null,2);  pkg.version = v.join('.'); const delta = JSON.stringify(pkg,null,2 ); if( orig !== delta) require('fs').writeFileSync('./package.json',delta)})\"",
->>>>>>> 267290f6
     "prepare": "npm run build",
     "test": "npm run build && _mocha dist/test --timeout 50000",
     "testci": "npm run build && mocha dist/test --timeout 50000",
@@ -59,15 +51,9 @@
     "typescript": "^3.1.3"
   },
   "dependencies": {
-<<<<<<< HEAD
-    "@microsoft.azure/async-io": "^2.1.43",
-    "@microsoft.azure/eventing": "^2.1.37",
-    "@microsoft.azure/tasks": "^2.1.42",
-=======
     "@microsoft.azure/async-io": "^2.1.0",
     "@microsoft.azure/eventing": "^2.1.0",
     "@microsoft.azure/tasks": "^2.1.0",
->>>>>>> 267290f6
     "npm-package-arg": "6.1.0",
     "semver": "^5.5.1",
     "pacote": "9.2.3"
