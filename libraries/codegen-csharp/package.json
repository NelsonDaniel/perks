{
  "name": "@microsoft.azure/codegen-csharp",
  "version": "1.0.0",
  "description": "AutoRest code generator base classes for c#",
  "directories": {
    "doc": "docs"
  },
  "main": "dist/exports.js",
  "typings": "dist/exports.d.ts",
  "scripts": {
    "build": "tsc -p .",
    "watch": "tsc -p . --watch",
    "set-version": "node -e \"let pkg = require('./package.json'); require('child_process').exec('git rev-list --parents HEAD --count --full-history .', (o,stdout) => { const v = pkg.version.split('.'); v[v.length-1] = (parseInt(stdout.trim()) -1); const orig=JSON.stringify(pkg,null,2);  pkg.version = v.join('.'); const delta = JSON.stringify(pkg,null,2 ); if( orig !== delta) require('fs').writeFileSync('./package.json',delta)})\"",
    "prepare": "npm run build",
    "test": "echo codegen-csharp: No Tests."
  },
  "repository": {
    "type": "git",
    "url": "git+https://github.com/Azure/autorest.incubator.git"
  },
  "keywords": [
    "AutoRest",
    "codegen"
  ],
  "author": "",
  "license": "MIT",
  "bugs": {
    "url": "https://github.com/Azure/autorest.incubator/issues"
  },
  "homepage": "https://github.com/Azure/autorest.incubator#readme",
  "devDependencies": {
    "@types/js-yaml": "3.11.2",
    "@types/mocha": "5.2.5",
    "@types/node": "^10.11.4",
    "mocha": "5.2.0",
    "mocha-typescript": "1.1.17",
    "tslint": "^5.11.0",
    "tslint-language-service-ts3": "1.0.0",
    "tslint-microsoft-contrib": "^5.2.1",
    "typescript": "^3.1.3",
    "tslint-sonarts": "^1.8.0"
  },
  "dependencies": {
<<<<<<< HEAD
    "@microsoft.azure/codegen": "^1.0.33"
=======
    "@microsoft.azure/codegen": "^1.0.0"
>>>>>>> d8f15401
  }
}<|MERGE_RESOLUTION|>--- conflicted
+++ resolved
@@ -41,10 +41,6 @@
     "tslint-sonarts": "^1.8.0"
   },
   "dependencies": {
-<<<<<<< HEAD
-    "@microsoft.azure/codegen": "^1.0.33"
-=======
     "@microsoft.azure/codegen": "^1.0.0"
->>>>>>> d8f15401
   }
 }